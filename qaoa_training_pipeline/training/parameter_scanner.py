#
#
# (C) Copyright IBM 2024.
#
# Any modifications or derivative works of this code must retain this
# copyright notice, and modified files need to carry a notice indicating
# that they have been altered from the originals.

"""Class to scan param2 and param1 in depth-one QAOA to get the optimal point."""

from time import time
from typing import List, Optional, Tuple
import matplotlib.pyplot as plt
import numpy as np

from qiskit import QuantumCircuit
from qiskit.quantum_info import SparsePauliOp

from qaoa_training_pipeline.evaluation.base_evaluator import BaseEvaluator
from qaoa_training_pipeline.training.functions import (
    BaseAnglesFunction,
    IdentityFunction,
    FUNCTIONS,
)
from qaoa_training_pipeline.training.base_trainer import BaseTrainer
from qaoa_training_pipeline.training.extrema_location import Argmax, Argmin
from qaoa_training_pipeline.training.history_mixin import HistoryMixin
from qaoa_training_pipeline.training.param_result import ParamResult
from qaoa_training_pipeline.evaluation import EVALUATORS


class DepthOneScanTrainer(BaseTrainer, HistoryMixin):
    """Scan the param2 and param1 parameters of QAOA."""

    def __init__(
        self,
        evaluator: BaseEvaluator,
        energy_minimization: bool = False,
        qaoa_angles_function: Optional[BaseAnglesFunction] = None,
    ):
        """Initialize the class instance.

        Args:
            evaluator: The evaluator that computes the energy.
            energy_minimization: Allows us to switch between minimizing the energy or maximizing
                the energy. The default and assumed convention in this repository is to
                maximize the energy.
            qaoa_angles_function: A function to convert optimization parameters into QAOA
                angles. By default, this is the identity function. Ideally, this argument is
                an instance of `BaseAnglesFunction` but we allow any callable here that maps
                optimization parameters to QAOA angles.
        """
        BaseTrainer.__init__(self, evaluator=evaluator, qaoa_angles_function=qaoa_angles_function)
        HistoryMixin.__init__(self)

        # Parameters that will be filled by the scanner.
        self._energies = None
        self._params2 = None
        self._params1 = None

        # This could be set in a subsequent PR by other methods, e.g., interpolation.
        # This is a callable that takes as input the 2D energies scan.
        self._energy_minimization = energy_minimization
        self._extrema_locator = Argmin() if energy_minimization else Argmax()

        self._opt_param1 = None
        self._opt_param2 = None

        # Default parameter range over which to scan.
        self._default_range = ((0, np.pi), (0, 2 * np.pi))

    @property
    def minimization(self) -> bool:
        """Return True if the energy is minimized."""
        return isinstance(self._extrema_locator, Argmin)

    # pylint: disable=arguments-differ, pylint: disable=too-many-positional-arguments
    def train(
        self,
        cost_op: SparsePauliOp,
        mixer: Optional[QuantumCircuit] = None,
        initial_state: Optional[QuantumCircuit] = None,
        ansatz_circuit: Optional[QuantumCircuit] = None,
        parameter_ranges: Optional[List[Tuple[float, float]]] = None,
        num_points: Optional[int] = 15,
    ) -> ParamResult:
        r"""Train the parameters by doing a 2D scan.

        Args:
            cost_op: The cost operator :math:`H_C` of the problem we want to solve.
            mixer: A quantum circuit representing the mixer of QAOA. This allows us to
                accommodate, e.g., warm-start QAOA. If this is None, then we assume the
                standard QAOA mixer.
            initial_state: A quantum circuit the represents the initial state. If None is
                given then we default to the equal superposition state |+>.
            ansatz_circuit: The ansatz circuit in case it differs from the standard QAOA
                circuit given by :math:`\exp(-i\param2 H_C)`.
            parameter_ranges:  The parameter ranges in param1 and param2 over which to scan. If
                this argument is not provided we default to `((np.pi), (0, 2 * np.pi))`.
            num_points: The number of points in the param2 and param1 ranges to take. This
                method will thus evaluate the energy `num_points**2` times.
        """
        self.reset_history()
        start = time()

        parameter_ranges = parameter_ranges or self._default_range

        self._energies = np.zeros((num_points, num_points), dtype=float)

        # By default params1 scans beta and params2 scans gamma
        self._params1 = np.linspace(parameter_ranges[0][0], parameter_ranges[0][1], num_points)
        self._params2 = np.linspace(parameter_ranges[1][0], parameter_ranges[1][1], num_points)

        self._opt_param2, self._opt_param1 = None, None

        for idx1, param1 in enumerate(self._params1):
            for idx2, param2 in enumerate(self._params2):
                estart = time()

                qaoa_angles = self._qaoa_angles_function([param1, param2])

                energy = self._evaluator.evaluate(
                    cost_op,
                    qaoa_angles,
                    mixer,
                    initial_state,
                    ansatz_circuit,
                )
                self._energies[idx1, idx2] = float(np.real(energy))

                self._energy_evaluation_time.append(time() - estart)
                self._energy_history.append(float(np.real(energy)))
<<<<<<< HEAD
                self._parameter_history.append([float(beta), float(gamma)])
=======
                self._parameter_history.append([param1, param2])
>>>>>>> 3eef6931

        min_idx, opt_energy = self._extrema_locator(self._energies)
        min_idxb, min_idxg = min_idx // num_points, min_idx % num_points
        opt_param1, opt_param2 = self._params1[min_idxb], self._params2[min_idxg]

        self._opt_param2 = opt_param2
        self._opt_param1 = opt_param1

        opt_result = ParamResult([opt_param1, opt_param2], time() - start, self, opt_energy)
        opt_result["num_points"] = num_points
        opt_result["parameter_ranges"] = parameter_ranges
        opt_result.add_history(self)

        return opt_result

    def plot(
        self,
        axis: Optional[plt.Axes] = None,
        fig: Optional[plt.Figure] = None,
        xlabel: str = r"$\gamma$",
        ylabel: str = r"$\beta$",
    ):
        """Make a plot of the training.

        If giving the `axis` then the figure object must also be given. Otherwise,
        you get new objects.

        Args:
            axis: Axis on which to plot.
            fig: The figure object.
            xlabel: Label for the x-axis. This is needed if we are using a function to relate
                the scanned parameters to QAOA anagles.
            ylabel: Label for the y-axis. This is needed if we are using a function to relate
                the scanned parameters to QAOA anagles.
        """

        if axis is None or fig is None:
            fig, axis = plt.subplots(1, 1)

        ggs, bbs = np.meshgrid(self._params2, self._params1)
        cset = axis.contourf(ggs, bbs, self._energies, levels=30)
        axis.set_xlabel(xlabel)
        axis.set_ylabel(ylabel)
        axis.scatter([self._opt_param2], [self._opt_param1], s=10, marker="*", color="w")
        fig.colorbar(cset, ax=axis, label="Energy")

        return fig, axis

    @classmethod
    def from_config(cls, config: dict) -> "DepthOneScanTrainer":
        """Create an intance from a config."""

        evaluator_cls = EVALUATORS[config["evaluator"]]

        if "qaoa_angles_function" not in config:
            function = IdentityFunction()
        else:
            function_cls = FUNCTIONS[config["qaoa_angles_function"]]
            function = function_cls.from_config(config["qaoa_angles_function_init"])

        return cls(
            evaluator_cls.from_config(config["evaluator_init"]),
            config.get("energy_minimization", None),
            function,
        )

    def parse_train_kwargs(self, args_str: Optional[str] = None) -> dict:
        """Parse the trainig arguments.

        These are given in the form:
        num_points:val:parameter_ranges:low/high/low/high_...
        For instance training with 20 points from 0 to 2pi is given as
        num_points:20:parameter_ranges:0/6.283185/0/6.283185.
        """
        train_kwargs = dict()
        for key, val in self.extract_train_kwargs(args_str).items():
            if key == "num_points":
                train_kwargs[key] = int(val)
            elif key == "parameter_ranges":
                val_ = self.extract_list(val, dtype=float)
                train_kwargs[key] = [
                    (float(val_[idx]), float(val_[idx + 1])) for idx in range(0, len(val_), 2)
                ]
            else:
                raise ValueError("Unknown key in provided train_kwargs.")

        return train_kwargs<|MERGE_RESOLUTION|>--- conflicted
+++ resolved
@@ -130,11 +130,7 @@
 
                 self._energy_evaluation_time.append(time() - estart)
                 self._energy_history.append(float(np.real(energy)))
-<<<<<<< HEAD
-                self._parameter_history.append([float(beta), float(gamma)])
-=======
-                self._parameter_history.append([param1, param2])
->>>>>>> 3eef6931
+                self._parameter_history.append([float(param1), float(param2)])
 
         min_idx, opt_energy = self._extrema_locator(self._energies)
         min_idxb, min_idxg = min_idx // num_points, min_idx % num_points
